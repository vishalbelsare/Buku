--- conflicted
+++ resolved
@@ -29,11 +29,8 @@
 import gzip
 import io
 import signal
-<<<<<<< HEAD
 import json
-=======
 import shutil
->>>>>>> 5328c789
 
 # Import libraries needed for encryption
 try:
@@ -56,64 +53,6 @@
 
 
 # Globals
-<<<<<<< HEAD
-addurl = False
-addindex = None
-online = False
-delete = False
-openurl = None
-show = False
-showindex = None
-showOpt = 0
-showTags = False
-search = False
-searchAll = False
-entry = None
-update = False
-debug = False
-titleData = None
-titleManual = None
-refresh = False
-encrypt = False
-decrypt = False
-jsonOutput = False
-iterations = int(8)
-
-
-
-# Show usage of buku and exit
-def usage():
-    print("Usage: buku [OPTIONS] KEYWORDS...")
-    print("Bookmark manager. Your private Google.\n")
-    print("Options")
-    print("  -a URL tag 1, tag 2, ...   add URL as bookmark with comma separated tags")
-    print("  -d N                       delete entry at DB index N (from -P output)")
-    print("  -D                         delete ALL bookmarks")
-    print("  -g                         show all tags (sorted alphabetically)")
-    print("  -i N                       insert entry at DB index N, useful to fill deleted index")
-    print("  -j                         Output data formatted as json (works with -P, -p and -s)")
-    print("  -k                         decrypt (unlock) database file")
-    print("  -l                         encrypt (lock) database file")
-    print("  -m                         manually add or update the title offline")
-    print("  -o N                       open URL at DB index N in browser")
-    print("  -p N                       show details of bookmark record at DB index N")
-    print("  -P                         show all bookmarks along with index from DB")
-    print("  -R                         refresh all bookmarks, tags retained")
-    print("  -s keyword(s)              search all bookmarks for a (partial) tag or any keyword")
-    print("  -S keyword(s)              search all bookmarks for a (partial) tag or all keywords")
-    print("  -t N                       use N (> 0) hash iterations to generate key, works with -k, -l")
-    print("  -u N                       update entry at DB index N")
-    print("  -w                         fetch title info from web, works with -a, -i, -u")
-    print("  -x N                       works with -P, N=1: show only URL, N=2: show URL and tag")
-    print("  -z                         show debug information")
-    print("                             any other option shows help and exits buku\n")
-    print("Keys")
-    print("  1-N                        open Nth search result in browser. Enter exits buku.\n")
-    print("Version 1.7")
-    print("Copyright (C) 2015 Arun Prakash Jana <engineerarun@gmail.com>")
-    print("Webpage: https://github.com/jarun/buku")
-    sys.exit(1)
-=======
 addurl = False          # Add a URL
 addindex = None         # DB index to insert URL into
 online = False          # Fetch title from web
@@ -133,6 +72,7 @@
 titleManual = None      # Manually add a title offline
 refresh = False         # Refresh the full DB
 replace = False         # Replace a tag
+jsonOutput = False      # Output results as json
 pipeargs = []           # Holds arguments piped to the program
 _VERSION_ = 1.9         # Program version
 
@@ -213,7 +153,6 @@
     print("Database was moved from old (%s) to new (%s) location.\n" % (olddbfile, newdbfile))
 
     os.rmdir(olddbpath)
->>>>>>> 5328c789
 
 
 
@@ -529,15 +468,13 @@
 
 
 def searchdb(cur, keywords):
-<<<<<<< HEAD
-    global jsonOutput
-=======
     """Search the database for an entries with tags or URL
     or title info matching keywords and list those.
 
     Params: cursor, keywords to search
     """
->>>>>>> 5328c789
+
+    global jsonOutput
 
     searchtag = ''
     for token in keywords:
@@ -591,44 +528,27 @@
         if count == 0:
             return
 
-<<<<<<< HEAD
         print("")
-=======
-        if is_int(nav):
-            index = int(nav) - 1
-            if index < 0 or index >= count:
-                print("Index out of bound")
-                continue
->>>>>>> 5328c789
 
         while True:
             try:
-<<<<<<< HEAD
                 nav = input("Result number to open: ")
             except EOFError:
                 return
 
             if is_int(nav):
                 index = int(nav) - 1
-                if index < 0:
+                if index < 0 or index >= count:
                     print("Index out of bound")
                     continue
 
                 try:
                     openurl = unquote(results[int(nav) - 1])
                     browser_open(openurl)
-                except IndexError:
-                    print("Index out of bound")
+                except Exception as e:
+                    print("\x1b[1mEXCEPTION\x1b[21m [searchdb]: (%s) %s" % (type(e).__name__, e))
             else:
                 break
-=======
-                openurl = unquote(results[int(nav) - 1])
-                browser_open(openurl)
-            except Exception as e:
-                print("\x1b[1mEXCEPTION\x1b[21m [searchdb]: (%s) %s" % (type(e).__name__, e))
-        else:
-            break
->>>>>>> 5328c789
 
 
 
@@ -691,11 +611,33 @@
     """
 
     global showOpt
-<<<<<<< HEAD
     global jsonOutput
 
+#    if index == None: # Show all entries
+        #resultset = cur.execute('SELECT * FROM bookmarks')
+        #if jsonOutput == False:
+            #for row in resultset:
+                #if showOpt == 1:
+                    #print("%s %s" % (row[0], row[1]))
+                #elif showOpt == 2:
+                    #print("%s %s        %s" % (row[0], row[1], row[3][1:-1]))
+                #else:
+                    #print("\x1B[1m\x1B[93m%s. \x1B[0m\x1B[92m%s\x1B[0m\n\t%s\n\t\x1B[91m[TAGS]\x1B[0m %s" % (row[0], row[1], row[2], row[3][1:-1]))
+        #else:
+            #print(formatJson(resultset))
+
+#=======
+    resultset = None
+
     if index == None: # Show all entries
-        resultset = cur.execute('SELECT * FROM bookmarks')
+        if empty == False:
+            cur.execute('SELECT * FROM bookmarks')
+            resultset = cur.fetchall()
+        else:
+            cur.execute("SELECT * FROM bookmarks WHERE metadata = '' OR tags = ','")
+            resultset = cur.fetchall()
+            print("\x1b[1m%d records found\x1b[21m\n" % len(resultset))
+
         if jsonOutput == False:
             for row in resultset:
                 if showOpt == 1:
@@ -706,27 +648,6 @@
                     print("\x1B[1m\x1B[93m%s. \x1B[0m\x1B[92m%s\x1B[0m\n\t%s\n\t\x1B[91m[TAGS]\x1B[0m %s" % (row[0], row[1], row[2], row[3][1:-1]))
         else:
             print(formatJson(resultset))
-
-=======
-    resultset = None
-
-    if index == None: # Show all entries
-        if empty == False:
-            cur.execute('SELECT * FROM bookmarks')
-            resultset = cur.fetchall()
-        else:
-            cur.execute("SELECT * FROM bookmarks WHERE metadata = '' OR tags = ','")
-            resultset = cur.fetchall()
-            print("\x1b[1m%d records found\x1b[21m\n" % len(resultset))
-
-        for row in resultset:
-            if showOpt == 1:
-                print("%s %s" % (row[0], row[1]))
-            elif showOpt == 2:
-                print("%s %s        %s" % (row[0], row[1], row[3][1:-1]))
-            else:
-                print("\x1B[1m\x1B[93m%s. \x1B[0m\x1B[92m%s\x1B[0m\n\t%s\n\t\x1B[91m[TAGS]\x1B[0m %s" % (row[0], row[1], row[2], row[3][1:-1]))
->>>>>>> 5328c789
     else: # Show record at index
         try:
             resultset = cur.execute("SELECT * FROM bookmarks WHERE id = ?", (int(index),))
@@ -1117,14 +1038,11 @@
 
 # Check cmdline options
 try:
-<<<<<<< HEAD
-    optlist, keywords = getopt(sys.argv[1:], "d:i:m:o:p:t:u:x:aDgjklPRsSwz")
-=======
+
     if len(pipeargs) > 0:
-        optlist, keywords = getopt(pipeargs[1:], "d:i:m:o:p:t:u:x:aDegklPRrsSwz")
+        optlist, keywords = getopt(pipeargs[1:], "d:i:m:o:p:t:u:x:aDegjklPRrsSwz")
     else:
-        optlist, keywords = getopt(sys.argv[1:], "d:i:m:o:p:t:u:x:aDegklPRrsSwz")
->>>>>>> 5328c789
+        optlist, keywords = getopt(sys.argv[1:], "d:i:m:o:p:t:u:x:aDegjklPRrsSwz")
     if len(optlist) < 1:
         usage()
 
