--- conflicted
+++ resolved
@@ -22,27 +22,18 @@
 
 For those who prefer the GUI, [bukuserver](https://github.com/jarun/buku/tree/master/bukuserver#readme) exposes a browsable front-end on a local web host server.
 
-<<<<<<< HEAD
-When I started writing it, I couldn't find a flexible command-line solution with a private, portable, merge-able database along with seamless GUI integration. Hence, `buku`.
-
-`buku` can import bookmarks from browser(s) or fetch the title, tags and description of a URL from the web. Use your favourite editor to add, compose and update bookmarks. Search bookmarks instantly with multiple search options, including regex and a deep scan mode (handy with URLs).
-
-It can look up broken links on Wayback Machine. There's an Easter Egg to revisit random bookmarks.
+When I started writing it, I couldn't find a flexible command-line solution with a private, portable, merge-able database along with seamless GUI integration. Hence, `buku` (after my son's nickname, meaning *close to the heart* in my language).
+
+`buku` can auto-import bookmarks from your browser(s) or fetch the title, tags and description of a bookmarked URL from the web. Use your favourite editor to add, compose and update bookmarks. Search bookmarks instantly with multiple search options, including regex and a deep scan mode (particularly for URLs).
+
+Look up a broken link on the Wayback Machine. There's an Easter Egg to revisit random forgotten bookmarks too!
 
 There's no tracking, hidden history, obsolete records, usage analytics or homing.
-=======
-When I started writing it, I couldn't find a flexible command-line solution with a private, portable, merge-able database along with seamless GUI integration. Hence, `buku` (after my son's nickname, meaning *close to the heart* in my language).
-
-`buku` can auto-import bookmarks from your browser(s) or fetch the title, tags and description of a bookmarked URL from the web. Use your favourite editor to add, compose and update bookmarks. Search bookmarks instantly with multiple search options, including regex and a deep scan mode (particularly for URLs).
-
-Look up a broken link on the Wayback Machine. There's an Easter Egg to revisit random forgotten bookmarks too!
-
-There's no tracking, hidden history, obsolete records, usage analytics or homing.
 
 To get started right away, jump to the [Quickstart](#quickstart) section. We have one of the best documentation around. You'll find handy examples in the man page too. For internal details, please refer to the [operational notes](https://github.com/jarun/buku/wiki/Operational-notes).
 
 There are several [related projects](#related-projects), including a browser plug-in.
->>>>>>> 302c7c52
+
 
 To get started right away, jump to the [Quickstart](#quickstart) section. `buku` has one of the best documentation around. The man page comes with examples. For internal details, please refer to the [operational notes](https://github.com/jarun/buku/wiki/Operational-notes).
 
